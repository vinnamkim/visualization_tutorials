<library path="lib/librviz_plugin_tutorials">
  <class name="rviz_plugin_tutorials/Teleop"
         type="rviz_plugin_tutorials::TeleopPanel"
         base_class_type="rviz::Panel">
    <description>
      A panel widget allowing simple diff-drive style robot base control.
    </description>
  </class>
<<<<<<< HEAD
  <class name="rviz_plugin_tutorials/PlantFlag" type="rviz_plugin_tutorials::PlantFlagTool" base_class_type="rviz::Tool">
    <description>
      Tool for planting flags on the ground plane in rviz.
=======

  <class name="rviz_plugin_tutorials/Imu"
         type="rviz_plugin_tutorials::ImuDisplay"
         base_class_type="rviz::Display">
    <description>
      Displays direction and scale of accelerations from sensor_msgs/Imu messages.
>>>>>>> 593f4744
    </description>
  </class>
</library><|MERGE_RESOLUTION|>--- conflicted
+++ resolved
@@ -6,18 +6,18 @@
       A panel widget allowing simple diff-drive style robot base control.
     </description>
   </class>
-<<<<<<< HEAD
-  <class name="rviz_plugin_tutorials/PlantFlag" type="rviz_plugin_tutorials::PlantFlagTool" base_class_type="rviz::Tool">
-    <description>
-      Tool for planting flags on the ground plane in rviz.
-=======
-
   <class name="rviz_plugin_tutorials/Imu"
          type="rviz_plugin_tutorials::ImuDisplay"
          base_class_type="rviz::Display">
     <description>
       Displays direction and scale of accelerations from sensor_msgs/Imu messages.
->>>>>>> 593f4744
+    </description>
+  </class>
+  <class name="rviz_plugin_tutorials/PlantFlag"
+         type="rviz_plugin_tutorials::PlantFlagTool"
+         base_class_type="rviz::Tool">
+    <description>
+      Tool for planting flags on the ground plane in rviz.
     </description>
   </class>
 </library>