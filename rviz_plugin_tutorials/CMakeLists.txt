--- conflicted
+++ resolved
@@ -27,13 +27,9 @@
 set(SOURCE_FILES
   src/drive_widget.cpp
   src/teleop_panel.cpp 
-<<<<<<< HEAD
   src/plant_flag_tool.cpp
-  src/init.cpp
-=======
   src/imu_display.cpp
   src/imu_visual.cpp
->>>>>>> 593f4744
   ${MOC_FILES}
 )
 
